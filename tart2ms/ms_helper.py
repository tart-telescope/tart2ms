import logging
import argparse

import numpy as np
import matplotlib.pyplot as plt
import dask.array as da
import re

from astropy.coordinates import (SkyCoord, 
                                 EarthLocation,
                                 Angle,
                                 AltAz,
                                 get_body)
from astropy import units as u
from casacore.tables import table
from astropy.constants import c

from tart2ms.catalogs.catalog_reader import catalog_factory
from tart2ms.fixvis import progress

logger = logging.getLogger("tart2ms")
logger.setLevel(logging.INFO)

AFRICANUS_DFT_AVAIL = True
try:
    from africanus.rime.dask import wsclean_predict
    from africanus.coordinates.dask import radec_to_lm
except ImportError:
    logger.warning("Cannot import Africanus API. MODEL_DATA filling capabilities disabled")
    AFRICANUS_DFT_AVAIL = False

def azel2radec(az, el, location, obstime):
    """ az, el -- in degrees
        location -- observer location on the ground 
        time -- astropy time for the observation
        returns radec in radians (fk5 frame)
    """
    dir_altaz = SkyCoord(alt=el*u.deg, az=az*u.deg, obstime=obstime,
                         frame='altaz', location=location)
    dir_j2000 = dir_altaz.transform_to('icrs')
    direction_src = [dir_j2000.ra.radian, dir_j2000.dec.radian]
    return direction_src

def radec2azel(ra, dec, location, obstime):
    dir_j2000 = SkyCoord(ra*u.rad, dec*u.rad, frame="icrs", equinox="J2000")
    dir_altaz = dir_j2000.transform_to(AltAz(location=location, obstime=obstime[:, np.newaxis]))
    direction_src = [dir_altaz.alt.radian, dir_altaz.az.radian]
    return direction_src

def get_array_location(ms_file):
    ms = table(ms_file)
    ant = table(ms.getkeyword("ANTENNA"))
    ant_p = ant.getcol("POSITION")
    ms.unlock()
    ms.close()
    p = np.mean(ant_p, axis=0)
    loc = EarthLocation.from_geocentric(p[0], p[1], p[2], 'm')
    geo = loc.to_geodetic(ellipsoid='WGS84')
    logger.info(f"Telescope center : {np.mean(ant_p, axis=0)}")
    logger.info(f"Telescope center : {geo}")
    return {"lon": geo.lon.to_value('deg'),
            "lat": geo.lat.to_value('deg'),
            "height": geo.height.to_value('m')
            }

<<<<<<< HEAD
def get_catalog_sources_azel(timestamps, location):
    catsources = catalog_factory.from_3CRR(fluxlim15=0.5)
    catsources += catalog_factory.from_SUMMS(fluxlim15=0.5)
    catsources += catalog_factory.from_MKGains(fluxlim15=0.5)
    sources = []
    ras = list(map(lambda s: s.rarad, catsources))
    decs = list(map(lambda s: s.decrad, catsources))
    alts, azs = radec2azel(ras, decs, location=location, obstime=timestamps)
    for ti, tt in enumerate(timestamps):
        ttsources = []
        for el, az, ss in zip(alts[ti], azs[ti], catsources):
            name = ss.name
            ttsources.append({
                "name": f"CELESTIAL_{name}",
                "flux": ss.flux,
                "az": np.rad2deg(az),
                "el": np.rad2deg(el),
            })
        sources.append(ttsources)
        
    return sources

def get_solar_system_bodies(timestamps, location):
    # BH: only adding a few of the brightest right now
    # flux is estimated by RJ -- may be wildly off for the sun
    # if it flares
    class blackbody:
        radius = {
            "Moon": 1738, #km
            "Sun": 696340 #km
        }
        blackbody_temp = {
            "Moon": 270, # avg K
            "Sun": 5778 # avg K
        }
        def __init__(self, name, distance):
            self.__name = name
            self.__distance = distance
        
        def rj(self):
            """ RJ as a function of angular size (amin) and temperature (K) """
            temp = blackbody.blackbody_temp[self.__name]
            angular_size = np.rad2deg(blackbody.radius[self.__name]*2 / self.__distance) * 60. # amins
            return lambda nu: 2.65 * temp * angular_size**2 / (c.value / nu * 1e2)**2


    sources = []
    for ti, tt in enumerate(timestamps):
        ttsources = []
        for name in ["Sun","Moon"]:
            body = get_body(name, tt, location=location)
            dir_altaz = body.transform_to(AltAz(location=location, obstime=tt))
            direction_src = [dir_altaz.alt.radian, dir_altaz.az.radian]
            model = blackbody(name, body.distance.km)    
            ttsources.append({
                "name": f"SOLAR_{name}",
                "flux": model.rj(),
                "az": np.rad2deg(direction_src[1]),
                "el": np.rad2deg(direction_src[0]),
            })            
        sources.append(ttsources)
    return sources
    
=======
def get_observation_time(ms_file):
    ms = table(ms_file)
    ant = table(ms.getkeyword("ANTENNA"))
    ant_p = ant.getcol("POSITION")
    ms.unlock()
    ms.close()
    p = np.mean(ant_p, axis=0)
    loc = EarthLocation.from_geocentric(p[0], p[1], p[2], 'm')
    geo = loc.to_geodetic(ellipsoid='WGS84')
    logger.info(f"Telescope center : {np.mean(ant_p, axis=0)}")
    logger.info(f"Telescope center : {geo}")
    return {"lon": geo.lon.to_value('deg'),
            "lat": geo.lat.to_value('deg'),
            "height": geo.height.to_value('m')
            }

>>>>>>> 0633223d
def predict_model(dask_data_shape, dask_data_chunking, dask_data_dtype,
                  uvw_data,
                  epoch_s, spw_chan_freqs, spw_i,
                  zenith_directions,
                  map_row_to_zendir,
                  location,
                  sources, epoch_s_sources, sources_obstime,
                  writemodelcatalog,
                  filter_elevation=45.,
                  filter_name=r"(?:^GPS.*)|(?:^QZS.*)|(?:^CELESTIAL_.*)|(?:^SOLAR_.*)",
                  cat_name_prefix="model_sources_",
                  append_catalog=False,
                  default_flux=1e5):
    if not AFRICANUS_DFT_AVAIL:
        raise RuntimeError("Cannot predict model visibilities. Please install codex-africanus package")
    if not sources:
        logger.critical("You have requested to predict a model for catalog sources, however one or more of "
                        "the databases you've provided contains no catalog source information. The MODEL_DATA "
                        "column of your database may be incomplete")
        return None
    else:
        if len(epoch_s_sources) != len(sources):
            raise RuntimeError(
                "If sources are specified then we expected epochs to be of same size as sources list")
        model_data = da.zeros(dask_data_shape, chunks=dask_data_chunking, dtype=dask_data_dtype)
        spwi_chan_freqs = da.from_array(spw_chan_freqs[spw_i])
        for dataset_i, data_epoch_i in enumerate(epoch_s):
            # predict closest matching source catalog epoch
            nn_source_epoch = np.argmin(abs(np.array(epoch_s_sources) - data_epoch_i))
            epoch_s_i = epoch_s_sources[nn_source_epoch]
            if sources[nn_source_epoch] is None:
                logger.critical("You have requested to predict a model for catalog sources, however one or more of "
                                "the databases you've provided contains no catalog source information. The MODEL_DATA "
                                "column of your database may be incomplete")
                continue
            sources_i = list(filter(lambda s: s.get('el', -90) >= filter_elevation and
                                              re.findall(filter_name, s.get('name', 'NULLPTR')), 
                                    sources[nn_source_epoch]))
            if not sources_i:
                logger.critical("You have requested to predict a model for catalog sources, however one or more of "
                                "the databases you've provided contains no catalog source information. The MODEL_DATA "
                                "column of your database may be incomplete")
                continue
            if abs(epoch_s_i - data_epoch_i) > 1.0e-3:
                logger.info(f"Predicting model for source catalog epoch {epoch_s_i:.2f} for data epoch "
                            f"{data_epoch_i:.2f} (temporal difference: {abs(epoch_s_i - data_epoch_i):.2f} s)")
            # get J2000 RADEC
            sources_radec = np.empty((len(sources_i), 2))
            names = []
            for src_i, src in enumerate(sources_i):
                names.append(src['name'].replace(" ", "_").replace("CELESTIAL_", "").replace("SOLAR_", ""))
                # Convert to J2000
                direction_src = azel2radec(az=src['az'], el=src['el'], 
                                            location=location, obstime=sources_obstime[nn_source_epoch])
                sources_radec[src_i, :] = direction_src
            # get lm cosines to sources
            zenith_i = zenith_directions[dataset_i]
            lm = radec_to_lm(sources_radec, zenith_i)
            source_type = np.array(["POINT"] * len(sources_i))
            gauss_shape = np.stack(([0.] * len(sources_i), # maj
                                    [0.] * len(sources_i), # min
                                    [0.] * len(sources_i)), # BPA
                                    axis=-1)
            flux = np.ones(len(sources_i))
            for ssi, ss in enumerate(sources_i):
                flux[ssi] = ss.get("flux", lambda nu: default_flux)(np.mean(spw_chan_freqs[spw_i]))
            
            spi = np.zeros((len(sources_i), 1)) # flat spectrum
            reffreq = np.ones(len(sources_i)) * np.mean(spw_chan_freqs[spw_i])
            logspi = np.ones(len(sources_i), dtype=bool)
            sel = map_row_to_zendir == dataset_i
            vis = wsclean_predict(uvw_data[sel, :],
                                    lm,
                                    source_type,
                                    flux,
                                    spi,
                                    logspi,
                                    reffreq,
                                    gauss_shape,
                                    spwi_chan_freqs)
            model_data[sel, :, :] = vis

            if writemodelcatalog:
                fcatname = f"{cat_name_prefix}{dataset_i}.txt"
                with open(fcatname, "w+" if not append_catalog else "a") as f:
                    f.write("#format:name ra_d dec_d i spi freq0\n")
                    for si in range(len(sources_i)):
                        f.write(f"{names[si]} {np.rad2deg(sources_radec[si, 0])} "
                                f"{np.rad2deg(sources_radec[si, 1])} {flux[si]} 0.0 {reffreq[si]}\n")
        if writemodelcatalog:
            fcatname = f"{cat_name_prefix}*.txt"
            logger.info(f"Writing catalogs as '{fcatname}'")
        return model_data<|MERGE_RESOLUTION|>--- conflicted
+++ resolved
@@ -63,7 +63,22 @@
             "height": geo.height.to_value('m')
             }
 
-<<<<<<< HEAD
+def get_observation_time(ms_file):
+    ms = table(ms_file)
+    ant = table(ms.getkeyword("ANTENNA"))
+    ant_p = ant.getcol("POSITION")
+    ms.unlock()
+    ms.close()
+    p = np.mean(ant_p, axis=0)
+    loc = EarthLocation.from_geocentric(p[0], p[1], p[2], 'm')
+    geo = loc.to_geodetic(ellipsoid='WGS84')
+    logger.info(f"Telescope center : {np.mean(ant_p, axis=0)}")
+    logger.info(f"Telescope center : {geo}")
+    return {"lon": geo.lon.to_value('deg'),
+            "lat": geo.lat.to_value('deg'),
+            "height": geo.height.to_value('m')
+            }
+
 def get_catalog_sources_azel(timestamps, location):
     catsources = catalog_factory.from_3CRR(fluxlim15=0.5)
     catsources += catalog_factory.from_SUMMS(fluxlim15=0.5)
@@ -127,24 +142,6 @@
         sources.append(ttsources)
     return sources
     
-=======
-def get_observation_time(ms_file):
-    ms = table(ms_file)
-    ant = table(ms.getkeyword("ANTENNA"))
-    ant_p = ant.getcol("POSITION")
-    ms.unlock()
-    ms.close()
-    p = np.mean(ant_p, axis=0)
-    loc = EarthLocation.from_geocentric(p[0], p[1], p[2], 'm')
-    geo = loc.to_geodetic(ellipsoid='WGS84')
-    logger.info(f"Telescope center : {np.mean(ant_p, axis=0)}")
-    logger.info(f"Telescope center : {geo}")
-    return {"lon": geo.lon.to_value('deg'),
-            "lat": geo.lat.to_value('deg'),
-            "height": geo.height.to_value('m')
-            }
-
->>>>>>> 0633223d
 def predict_model(dask_data_shape, dask_data_chunking, dask_data_dtype,
                   uvw_data,
                   epoch_s, spw_chan_freqs, spw_i,
